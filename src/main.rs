--- conflicted
+++ resolved
@@ -209,11 +209,7 @@
     let gateway = smoltcp::wire::Ipv4Address::from_bytes(&cfg.ip_gateway);
     let ip_cidr = smoltcp::wire::Ipv4Cidr::new(ip_addr, cfg.ip_prefix);
     let cidr = smoltcp::wire::IpCidr::Ipv4(ip_cidr);
-<<<<<<< HEAD
-    network::init(ethdev, mac_addr.clone(), cidr);
-=======
-    unsafe { network::init(ethdev, mac_addr.clone(), cidr, gateway) };
->>>>>>> a7aa7880
+    network::init(ethdev, mac_addr.clone(), cidr, gateway);
     println!("OK");
 
     // Move flash peripheral into flash module
